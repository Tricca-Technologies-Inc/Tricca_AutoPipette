; This is an example config that is loaded when no config is explicitly mentioned
[NAME]
NAME_PIPETTE_SERVO = pipette_servo
NAME_PIPETTE_STEPPER = pipette_stepper
[NETWORK]
HOSTNAME = triccaautopipette.local
<<<<<<< HEAD
IP = 192.168.183.172
=======
; IP = 192.168.103.172
>>>>>>> 7fa72598
[BOUNDARY]
; Distance above the bed where the pipette with tip on will not crash
safe_altitude = 60
[SPEED]
SPEED_XY = 25000
SPEED_Z = 10000
SPEED_PIPETTE_DOWN = 400
SPEED_PIPETTE_UP = 400
SPEED_PIPETTE_UP_SLOW = 50
SPEED_MAX = 99999
SPEED_FACTOR = 100
VELOCITY_MAX = 40000
ACCEL_MAX = 40000
[SERVO]
SERVO_ANGLE_RETRACT = 150
SERVO_ANGLE_READY = 80
[WAIT]
WAIT_TIME_EJECT = 200
WAIT_TIME_MOVEMENT = 100
WAIT_TIME_ASPIRATE = 100

; Defines the polynomial describing the steps to volume conversion
; Number of steps should correspond to the volume dispensed
; steps and volumes arrays need to be the same size
; Pipette 25, 50, 75, and 100 uL, use the real measurement here and the number of steps to achieve that
[VOLUME_CONV]
volumes = 5.0, 5.1, 5.1, 5.0, 5.1, 5.1, 5.0, 4.7, 5.2, 5.1, 9.4, 9.3, 9.0, 9.2, 9.9, 10.2, 10.2, 10.2, 11.5, 11.5, 11.5, 11.5, 10.08, 10.10, 10.18, 10.12, 10.20, 10.20, 10.20
steps = 23.78, 23.78, 23.78, 23.78, 23.78, 23.78, 23.78, 23.78, 23.78, 23.78, 37.89, 37.89, 37.89, 37.89, 40.96, 40.96, 40.96, 40.96, 47.5, 47.5, 47.5, 47.5, 40.76, 40.76, 40.76, 40.76, 40.62, 40.62, 40.62
max_vol = 10

; The following sections are the settings for each plate.
[COORDINATE tipbox]
x = 95.5
y = 137.20
z = ${BOUNDARY:safe_altitude}
type = tipbox
dip_top = 101.5
[COORDINATE 96wellplate]
x = 167.0
y = 273.0
z = ${BOUNDARY:safe_altitude}
type = array
col = 12
row = 8
dip_top = 84.2
[COORDINATE garbage]
x = 30
y = 290
z = ${BOUNDARY:safe_altitude}
type = garbage
dip_top = 100
[COORDINATE doot]
x = 30
y = 290
z = ${BOUNDARY:safe_altitude}
type = singleton
dip_top = 60
dip_btm = 70
dip_func = cylinder
well_diameter = 7
[COORDINATE deet]
x = 30
y = 40
z = ${BOUNDARY:safe_altitude}
type = singleton
dip_top = 60<|MERGE_RESOLUTION|>--- conflicted
+++ resolved
@@ -4,11 +4,8 @@
 NAME_PIPETTE_STEPPER = pipette_stepper
 [NETWORK]
 HOSTNAME = triccaautopipette.local
-<<<<<<< HEAD
-IP = 192.168.183.172
-=======
-; IP = 192.168.103.172
->>>>>>> 7fa72598
+IP = 192.168.47.172
+
 [BOUNDARY]
 ; Distance above the bed where the pipette with tip on will not crash
 safe_altitude = 60
